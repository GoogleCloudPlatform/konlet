--- conflicted
+++ resolved
@@ -39,11 +39,8 @@
         } 
         if iptables == "legacy" {
                 log.Print("Detected legacy iptables on the host OS. Switching to legacy iptables.")
-<<<<<<< HEAD
                 var cmd = exec.Command("update-alternatives", "--set", "iptables", "/usr/sbin/iptables-legacy")
-=======
-                var cmd = exec.Command("update-alternatives --set iptables /sbin/iptables-legacy")
->>>>>>> f46a8bdd
+
                 var output, err = cmd.CombinedOutput()
 
                 if err != nil {
